--- conflicted
+++ resolved
@@ -21,11 +21,7 @@
 from numpy import pi, concatenate
 # My progs
 # from .vsh_expension import real_vec_sph_harm_proj
-<<<<<<< HEAD
 from .vsh_expension import real_vec_sph_harm_proj, vec_sph_harm_proj
-=======
-from vsh_expension import real_vec_sph_harm_proj, vec_sph_harm_proj
->>>>>>> 59810601
 
 
 # -----------------------------  FUNCTIONS -----------------------------
@@ -121,13 +117,8 @@
     return wgt_mat
 
 
-<<<<<<< HEAD
 def jac_mat_l_calc(T_ra_mat, T_dc_mat, l, fit_type='full'):
     '''Calculate the Jacobian matrix of lth degree
-=======
-def jac_mat_l_calc(T_ra_mat, T_dc_mat, l, fit_type="full"):
-    """Calculate the Jacobian matrix of lth degree
->>>>>>> 59810601
 
     Parameters
     ----------
@@ -137,13 +128,8 @@
         degree of the harmonics
     fit_type : string
         flag to determine which parameters to be fitted
-<<<<<<< HEAD
         'full' for T- and S-vectors bot Number of observations
     '''
-=======
-        "full" for T- and S-vectors bot Number of observations
-    """
->>>>>>> 59810601
 
     # Number of source
     M = T_ra_mat.shape[2]
@@ -236,14 +222,9 @@
 
 
 def nor_mat_calc(dra, ddc, dra_err, ddc_err, ra_rad, dc_rad,
-<<<<<<< HEAD
                  ra_dc_cor=None, l_max=1, fit_type='full', suffix='',
                  save_mat=False):
     '''Cacluate the normal and right-hand-side matrix for LSQ analysis.
-=======
-                 ra_dc_cov=None, ra_dc_cor=None, l_max=1, fit_type="full", suffix=""):
-    """Cacluate the normal and right-hand-side matrix for LSQ analysis.
->>>>>>> 59810601
 
     Parameters
     ----------
@@ -257,7 +238,6 @@
         maximum degree
     fit_type : string
         flag to determine which parameters to be fitted
-<<<<<<< HEAD
         'full' for T- and S-vectors both
         'T' for T-vectors only
         'S' for S-vectors only
@@ -265,13 +245,6 @@
         suffix for output matrix file
     save_mat : boolean
         flag to determine if the Jacobian matrix should be saved
-=======
-        "full" for T- and S-vectors both
-        "T" for T-vectors only
-        "S" for S-vectors only
-    suffix : string
-        suffix for output matrix file
->>>>>>> 59810601
 
     Returns
     ----------
@@ -298,17 +271,12 @@
     rhs_mat = np.dot(mul_mat, res_mat)
 
     # Save matrice for later use
-<<<<<<< HEAD
     if save_mat:
         np.save('/tmp/jac_mat_{:s}.npy'.format(suffix), jac_mat)
-=======
-    np.save("jac_mat_{:s}.npy".format(suffix), jac_mat)
->>>>>>> 59810601
 
     return nor_mat, rhs_mat
 
 
-<<<<<<< HEAD
 def predict_mat_calc(pmt, ra, dc, l_max, fit_type='full'):
     '''Calculate the predicted value
 
@@ -339,10 +307,6 @@
 
 def predict_mat_calc_from_cache(pmt, suffix):
     '''Calculate the predicted value from cached Jacobian matrix
-=======
-def predict_mat_calc(pmt, suffix):
-    """Calculate the predicted value
->>>>>>> 59810601
 
     Parameters
     ----------
@@ -357,15 +321,9 @@
         predicted offset in RA
     ddc_pre : array
         predicted offset in Declination
-<<<<<<< HEAD
     '''
 
     jac_mat = np.load('/tmp/jac_mat_{:s}.npy'.format(suffix))
-=======
-    """
-
-    jac_mat = np.load("jac_mat_{:s}.npy".format(suffix))
->>>>>>> 59810601
     dra_ddc = np.dot(jac_mat, pmt)
     num_sou = int(len(dra_ddc)/2)
     dra_pre, ddc_pre = dra_ddc[:num_sou], dra_ddc[num_sou:]
@@ -373,7 +331,6 @@
     return dra_pre, ddc_pre
 
 
-<<<<<<< HEAD
 def predict_mat_calc_4_huge(pmt, ra_rad, dc_rad, l_max, fit_type='full', num_iter=None):
     '''Calculate the predicted value
 
@@ -463,11 +420,6 @@
 def nor_eq_sol(dra, ddc, dra_err, ddc_err, ra_rad, dc_rad, ra_dc_cor=None,
                l_max=1, fit_type='full', num_iter=None, calc_res=True):
     '''The 1st degree of VSH function: glide and rotation.
-=======
-def nor_eq_sol(dra, ddc, dra_err, ddc_err, ra_rad, dc_rad, ra_dc_cov=None,
-               ra_dc_cor=None, l_max=1, fit_type="full", num_iter=None):
-    """The 1st degree of VSH function: glide and rotation.
->>>>>>> 59810601
 
     Parameters
     ----------
@@ -502,7 +454,6 @@
 
     div = dra.size // num_iter
     rem = dra.size % num_iter
-<<<<<<< HEAD
 #   suffix_array = []
     A, b = 0, 0
 
@@ -518,30 +469,10 @@
             A, b = nor_mat_calc(dra[: rem], ddc[: rem], dra_err[: rem], ddc_err[: rem],
                                 ra_rad[: rem], dc_rad[: rem], l_max=l_max, fit_type=fit_type)
 #                               suffix=suffix_array[0])
-=======
-    suffix_array = []
-    A, b = 0, 0
-
-    if rem:
-        suffix_array.append("{:05d}".format(0))
-        if not ra_dc_cov is None:
-            A, b = nor_mat_calc(dra[: rem], ddc[: rem], dra_err[: rem], ddc_err[: rem],
-                                ra_rad[: rem], dc_rad[: rem], ra_dc_cov=ra_dc_cov[: rem],
-                                l_max=l_max, fit_type=fit_type, suffix=suffix_array[0])
-        elif not ra_dc_cor is None:
-            A, b = nor_mat_calc(dra[: rem], ddc[: rem], dra_err[: rem], ddc_err[: rem],
-                                ra_rad[: rem], dc_rad[: rem], ra_dc_cor=ra_dc_cor[: rem],
-                                l_max=l_max, fit_type=fit_type, suffix=suffix_array[0])
-        else:
-            A, b = nor_mat_calc(dra[: rem], ddc[: rem], dra_err[: rem], ddc_err[: rem],
-                                ra_rad[: rem], dc_rad[: rem], l_max=l_max, fit_type=fit_type,
-                                suffix=suffix_array[0])
->>>>>>> 59810601
 
     for i in range(div):
         sta = rem + i * num_iter
         end = sta + num_iter
-<<<<<<< HEAD
 #       suffix_array.append('{:05d}'.format(i+1))
 
         if not ra_dc_cor is None:
@@ -554,25 +485,6 @@
                                   ddc_err[sta: end], ra_rad[sta: end], dc_rad[sta: end],
                                   l_max=l_max, fit_type=fit_type)
 #                                 suffix=suffix_array[-1])
-=======
-        suffix_array.append("{:05d}".format(i+1))
-
-        if not ra_dc_cov is None:
-            An, bn = nor_mat_calc(dra[sta: end], ddc[sta: end], dra_err[sta: end],
-                                  ddc_err[sta: end], ra_rad[sta: end], dc_rad[sta: end],
-                                  ra_dc_cov=ra_dc_cov[sta: end], l_max=l_max, fit_type=fit_type,
-                                  suffix=suffix_array[-1])
-        elif not ra_dc_cor is None:
-            An, bn = nor_mat_calc(dra[sta: end], ddc[sta: end], dra_err[sta: end],
-                                  ddc_err[sta: end], ra_rad[sta: end], dc_rad[sta: end],
-                                  ra_dc_cor=ra_dc_cor[sta: end], l_max=l_max, fit_type=fit_type,
-                                  suffix=suffix_array[-1])
-        else:
-            An, bn = nor_mat_calc(dra[sta: end], ddc[sta: end], dra_err[sta: end],
-                                  ddc_err[sta: end], ra_rad[sta: end], dc_rad[sta: end],
-                                  l_max=l_max, fit_type=fit_type,
-                                  suffix=suffix_array[-1])
->>>>>>> 59810601
         A = A + An
         b = b + bn
 
@@ -585,7 +497,6 @@
     sig, cor_mat = cov_to_cor(cov_mat)
 
     # Calculate residuals
-<<<<<<< HEAD
     if calc_res:
         #         # Calculate predict value
         #         dra_pre, ddc_pre = predict_mat_calc_from_cache(pmt, suffix_array[0])
@@ -608,20 +519,4 @@
         return pmt, sig, cor_mat, dra_r, ddc_r
     else:
         return pmt, sig, cor_mat
-=======
-    dra_pre, ddc_pre = predict_mat_calc(pmt, suffix_array[0])
-    for i in range(1, len(suffix_array)):
-        dra_prei, ddc_prei = predict_mat_calc(pmt, suffix_array[i])
-        dra_pre = concatenate((dra_pre, dra_prei))
-        ddc_pre = concatenate((ddc_pre, ddc_prei))
-
-    dra1, ddc1 = dra - dra_pre, ddc - ddc_pre
-
-    # Delete Jacobian matrix file
-    for suffix in suffix_array:
-        os.system("rm jac_mat_{:s}.npy".format(suffix))
-
-    # Return the result.
-    return pmt, sig, cor_mat, dra1, ddc1
->>>>>>> 59810601
 # --------------------------------- END --------------------------------